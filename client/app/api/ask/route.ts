/* eslint-disable @typescript-eslint/no-explicit-any */
// api/ask/route.ts
import { NextResponse } from "next/server";
import { ASK_OPENAI_AGENT_PROMPT } from "@/prompts/prompts";
import axios from "axios";
import { ChatOpenAI } from "@langchain/openai";
<<<<<<< HEAD
import { ChatPromptTemplate, SystemMessagePromptTemplate, HumanMessagePromptTemplate } from "@langchain/core/prompts";
import { START, END, MessagesAnnotation, MemorySaver, StateGraph } from "@langchain/langgraph";
// import { RemoveMessage } from "@langchain/core/messages";
import prisma from '@/lib/db';
=======
import {
  ChatPromptTemplate,
  SystemMessagePromptTemplate,
  HumanMessagePromptTemplate,
} from "@langchain/core/prompts";
import {
  START,
  END,
  MessagesAnnotation,
  MemorySaver,
  StateGraph,
} from "@langchain/langgraph";
import { RemoveMessage } from "@langchain/core/messages";
>>>>>>> d256b081


<<<<<<< HEAD
async function getOrCreateUser(address: string) {
  try {
    let user = await prisma.user.findUnique({
      where: { id: address },
    });

    if (!user) {
      user = await prisma.user.create({
        data: {
          id: address,
          email: null,
          name: null,
        },
      });
    }

    return user;
  } catch (error) {
    console.error('Error in getOrCreateUser:', error);
    throw error;
  }
}

async function storeMessage({
  content,
  chatId,
  userId,
}: {
  content: any[];
  chatId: string;
  userId: string;
}) {
  try {
    const message = await prisma.message.create({
      data: {
        content,
        chatId,
        userId,
      },
    });
    return message;
  } catch (error) {
    console.error('Error storing message:', error);
    throw error;
  }
}

async function createOrGetChat(userId: string) {
  try {
    await getOrCreateUser(userId);
    
    const chat = await prisma.chat.create({
      data: {
        userId,
      },
    });
    return chat;
  } catch (error) {
    console.error('Error creating chat:', error);
    throw error;
  }
}

const systemPrompt = ASK_OPENAI_AGENT_PROMPT + `\nThe provided chat history includes a summary of the earlier conversation.`;
=======
const BRIAN_API_KEY = process.env.BRIAN_API_KEY || "";
const OPENAI_API_KEY = process.env.OPENAI_API_KEY || "";
const BRIAN_API_URL = "https://api.brianknows.org/api/v0/agent/knowledge";
const BRIAN_DEFAULT_RESPONSE: string =
  "🤖 Sorry, I don’t know how to answer. The AskBrian feature allows you to ask for information on a custom-built knowledge base of resources. Contact the Brian team if you want to add new resources!";
>>>>>>> d256b081

const systemPrompt =
  ASK_OPENAI_AGENT_PROMPT +
  `\nThe provided chat history includes a summary of the earlier conversation.`;

const systemMessage = SystemMessagePromptTemplate.fromTemplate([systemPrompt]);

const userMessage = HumanMessagePromptTemplate.fromTemplate(["{user_query}"]);

const askAgentPromptTemplate = ChatPromptTemplate.fromMessages([
  systemMessage,
  userMessage,
]);

if (!OPENAI_API_KEY) {
  throw new Error("OpenAI API key is missing");
}

const agent = new ChatOpenAI({
  modelName: "gpt-4o",
  temperature: 0.5,
  openAIApiKey: OPENAI_API_KEY,
});
const prompt = askAgentPromptTemplate;
// const chain = prompt.pipe(agent);
async function getChatHistory(chatId: string | { configurable?: { additional_args?: { chatId?: string } } }) {
  try {
    const actualChatId = typeof chatId === 'object' && chatId.configurable?.additional_args?.chatId
      ? chatId.configurable.additional_args.chatId
      : chatId;

    if (!actualChatId || typeof actualChatId !== 'string') {
      console.warn('Invalid chat ID provided:', chatId);
      return [];
    }

    const messages = await prisma.message.findMany({
      where: {
        chatId: actualChatId
      },
      orderBy: {
        id: 'asc'
      }
    });

    const formattedHistory = messages.flatMap(msg => {
      const content = msg.content as any[];
      return content.map(c => ({
        role: c.role,
        content: c.content
      }));
    });

    return formattedHistory;
  } catch (error) {
    console.error('Error fetching chat history:', error);
    return [];
  }
}

const initialCallModel = async (state: typeof MessagesAnnotation.State) => {
  const messages = [
    await systemMessage.format({ brianai_answer: BRIAN_DEFAULT_RESPONSE }),
    ...state.messages,
  ];
  const response = await agent.invoke(messages);
  return { messages: response };
};
<<<<<<< HEAD

const callModel = async (state: typeof MessagesAnnotation.State, chatId?: any) => {
  if (!chatId) {
    return await initialCallModel(state);
  }
  const actualChatId = chatId?.configurable?.additional_args?.chatId || chatId;
  const chatHistory = await getChatHistory(actualChatId);
  const currentMessage = state.messages[state.messages.length - 1];

  if (chatHistory.length > 0) {
=======
const callModel = async (state: typeof MessagesAnnotation.State) => {
  const messageHistory = state.messages.slice(0, -1);
  if (messageHistory.length >= 3) {
    const lastHumanMessage = state.messages[state.messages.length - 1];
>>>>>>> d256b081
    const summaryPrompt = `
    Distill the following chat history into a single summary message. 
    Include as many specific details as you can.
    IMPORTANT NOTE: Include all information related to user's nature about trading and what kind of trader he/she is. 
    `;
<<<<<<< HEAD

    const summary = await agent.invoke([
      ...chatHistory,
      { role: "user", content: summaryPrompt },
    ]);

=======
    // const summaryMessage = HumanMessagePromptTemplate.fromTemplate([summaryPrompt]);
    const summary = await agent.invoke([
      ...messageHistory,
      { role: "user", content: summaryPrompt },
    ]);
    const deleteMessages = state.messages.map((m) =>
      m.id ? new RemoveMessage({ id: m.id }) : null
    );
    const humanMessage = { role: "user", content: lastHumanMessage.content };
>>>>>>> d256b081
    const response = await agent.invoke([
      await systemMessage.format({ brianai_answer: BRIAN_DEFAULT_RESPONSE }),
      summary,
      currentMessage,
    ]);

    return {
<<<<<<< HEAD
      messages: [summary, currentMessage, response],
=======
      messages: [summary, humanMessage, response, ...deleteMessages],
>>>>>>> d256b081
    };
  } else {
    return await initialCallModel(state);
  }
};

const workflow = new StateGraph(MessagesAnnotation)
  .addNode("model", callModel)
  .addEdge(START, "model")
  .addEdge("model", END);
const app = workflow.compile({ checkpointer: new MemorySaver() });

async function queryOpenAI({
<<<<<<< HEAD
  userQuery, 
  brianaiResponse, 
  chatId
}: {
  userQuery: string, 
  brianaiResponse: string,
  chatId?: string
=======
  userQuery,
  brianaiResponse,
}: {
  userQuery: string;
  brianaiResponse: string;
>>>>>>> d256b081
}): Promise<string> {
  try {
    const response = await app.invoke(
      {
        messages: [
          await prompt.format({
            brianai_answer: brianaiResponse,
            user_query: userQuery,
          }),
        ],
      },
      {
<<<<<<< HEAD
        configurable: { 
          thread_id: chatId || "1",
          additional_args: { chatId } 
        },
      },
    );
    return response.messages[response.messages.length-1].content as string;
=======
        configurable: { thread_id: "1" },
      }
    );
    console.log(response);
    return response.messages[response.messages.length - 1].content as string;
>>>>>>> d256b081
  } catch (error) {
    console.error("OpenAI Error:", error);
    return "Sorry, I am unable to process your request at the moment.";
  }
}


async function queryBrianAI(prompt: string, chatId?: string): Promise<string> {
  try {
    const response = await axios.post(
      BRIAN_API_URL,
      {
        prompt,
        kb: "starknet_kb",
      },
      {
        headers: {
          "Content-Type": "application/json",
          "x-brian-api-key": BRIAN_API_KEY,
        },
      }
    );
    const brianaiAnswer = response.data.result.answer;
    const openaiAnswer = await queryOpenAI({
<<<<<<< HEAD
      brianaiResponse: brianaiAnswer, 
      userQuery: prompt,
      chatId
=======
      brianaiResponse: brianaiAnswer,
      userQuery: prompt,
>>>>>>> d256b081
    });
    return openaiAnswer;
  } catch (error) {
    console.error("Brian AI Error:", error);
    return "Sorry, I am unable to process your request at the moment.";
  }
}

export async function POST(request: Request) {
  try {
<<<<<<< HEAD
    const { prompt, address, messages, chatId } = await request.json();
    const userId = address || "0x0";
    await getOrCreateUser(userId);
    
    let currentChatId = chatId;
    if (!currentChatId) {
      const newChat = await createOrGetChat(userId);
      currentChatId = newChat.id;
    }

    const uniqueMessages = messages
      .filter((msg: any) => msg.sender === "user")
      .reduce((acc: any[], curr: any) => {
        if (!acc.some(msg => msg.content === curr.content)) {
          acc.push({
            role: "user",
            content: curr.content
=======
    const { prompt, address, messages } = await request.json();

    // Filter out duplicate messages and only keep user messages
    const uniqueMessages = messages
      .filter((msg: any) => msg.sender === "user")
      .reduce((acc: any[], curr: any) => {
        // Only add if message content isn't already present
        if (!acc.some((msg) => msg.content === curr.content)) {
          acc.push({
            sender: "user",
            content: curr.content,
>>>>>>> d256b081
          });
        }
        return acc;
      }, []);

<<<<<<< HEAD
    await storeMessage({
      content: uniqueMessages,
      chatId: currentChatId,
      userId,
    });
=======
    const payload = {
      prompt,
      address: address || "0x0",
      chainId: "4012",
      messages: uniqueMessages,
    };

    console.log("Request payload:", JSON.stringify(payload, null, 2));

    const response = await queryBrianAI(payload.prompt);

    console.log("API Response:", response);
>>>>>>> d256b081

    const response = await queryBrianAI(prompt, currentChatId);
    if (response) {
      await storeMessage({
        content: [{
          role: "assistant",
          content: response
        }],
        chatId: currentChatId,
        userId,
      });

      return NextResponse.json({ 
        answer: response,
        chatId: currentChatId 
      });
    } else {
      throw new Error("Unexpected API response format");
    }
  } catch (error: any) {
<<<<<<< HEAD
    console.error('Error:', error);
    if (error.code === 'P2003') {
      return NextResponse.json(
        { error: 'User authentication required', details: 'Please ensure you are logged in.' }, 
        { status: 401 }
      );
    }
    return NextResponse.json(
      { error: 'Unable to process request', details: error.message }, 
      { status: 500 }
=======
    console.error("Detailed error:", {
      message: error.message,
      response: error.response?.data,
      status: error.response?.status,
    });

    return NextResponse.json(
      {
        error: "Unable to get response from Brian's API",
        details: error.response?.data || error.message,
      },
      { status: error.response?.status || 500 }
>>>>>>> d256b081
    );
  }
}<|MERGE_RESOLUTION|>--- conflicted
+++ resolved
@@ -4,29 +4,12 @@
 import { ASK_OPENAI_AGENT_PROMPT } from "@/prompts/prompts";
 import axios from "axios";
 import { ChatOpenAI } from "@langchain/openai";
-<<<<<<< HEAD
 import { ChatPromptTemplate, SystemMessagePromptTemplate, HumanMessagePromptTemplate } from "@langchain/core/prompts";
 import { START, END, MessagesAnnotation, MemorySaver, StateGraph } from "@langchain/langgraph";
 // import { RemoveMessage } from "@langchain/core/messages";
 import prisma from '@/lib/db';
-=======
-import {
-  ChatPromptTemplate,
-  SystemMessagePromptTemplate,
-  HumanMessagePromptTemplate,
-} from "@langchain/core/prompts";
-import {
-  START,
-  END,
-  MessagesAnnotation,
-  MemorySaver,
-  StateGraph,
-} from "@langchain/langgraph";
-import { RemoveMessage } from "@langchain/core/messages";
->>>>>>> d256b081
-
-
-<<<<<<< HEAD
+
+
 async function getOrCreateUser(address: string) {
   try {
     let user = await prisma.user.findUnique({
@@ -91,13 +74,6 @@
 }
 
 const systemPrompt = ASK_OPENAI_AGENT_PROMPT + `\nThe provided chat history includes a summary of the earlier conversation.`;
-=======
-const BRIAN_API_KEY = process.env.BRIAN_API_KEY || "";
-const OPENAI_API_KEY = process.env.OPENAI_API_KEY || "";
-const BRIAN_API_URL = "https://api.brianknows.org/api/v0/agent/knowledge";
-const BRIAN_DEFAULT_RESPONSE: string =
-  "🤖 Sorry, I don’t know how to answer. The AskBrian feature allows you to ask for information on a custom-built knowledge base of resources. Contact the Brian team if you want to add new resources!";
->>>>>>> d256b081
 
 const systemPrompt =
   ASK_OPENAI_AGENT_PROMPT +
@@ -166,7 +142,6 @@
   const response = await agent.invoke(messages);
   return { messages: response };
 };
-<<<<<<< HEAD
 
 const callModel = async (state: typeof MessagesAnnotation.State, chatId?: any) => {
   if (!chatId) {
@@ -177,35 +152,17 @@
   const currentMessage = state.messages[state.messages.length - 1];
 
   if (chatHistory.length > 0) {
-=======
-const callModel = async (state: typeof MessagesAnnotation.State) => {
-  const messageHistory = state.messages.slice(0, -1);
-  if (messageHistory.length >= 3) {
-    const lastHumanMessage = state.messages[state.messages.length - 1];
->>>>>>> d256b081
     const summaryPrompt = `
     Distill the following chat history into a single summary message. 
     Include as many specific details as you can.
     IMPORTANT NOTE: Include all information related to user's nature about trading and what kind of trader he/she is. 
     `;
-<<<<<<< HEAD
 
     const summary = await agent.invoke([
       ...chatHistory,
       { role: "user", content: summaryPrompt },
     ]);
 
-=======
-    // const summaryMessage = HumanMessagePromptTemplate.fromTemplate([summaryPrompt]);
-    const summary = await agent.invoke([
-      ...messageHistory,
-      { role: "user", content: summaryPrompt },
-    ]);
-    const deleteMessages = state.messages.map((m) =>
-      m.id ? new RemoveMessage({ id: m.id }) : null
-    );
-    const humanMessage = { role: "user", content: lastHumanMessage.content };
->>>>>>> d256b081
     const response = await agent.invoke([
       await systemMessage.format({ brianai_answer: BRIAN_DEFAULT_RESPONSE }),
       summary,
@@ -213,11 +170,7 @@
     ]);
 
     return {
-<<<<<<< HEAD
       messages: [summary, currentMessage, response],
-=======
-      messages: [summary, humanMessage, response, ...deleteMessages],
->>>>>>> d256b081
     };
   } else {
     return await initialCallModel(state);
@@ -231,7 +184,6 @@
 const app = workflow.compile({ checkpointer: new MemorySaver() });
 
 async function queryOpenAI({
-<<<<<<< HEAD
   userQuery, 
   brianaiResponse, 
   chatId
@@ -239,13 +191,6 @@
   userQuery: string, 
   brianaiResponse: string,
   chatId?: string
-=======
-  userQuery,
-  brianaiResponse,
-}: {
-  userQuery: string;
-  brianaiResponse: string;
->>>>>>> d256b081
 }): Promise<string> {
   try {
     const response = await app.invoke(
@@ -258,7 +203,6 @@
         ],
       },
       {
-<<<<<<< HEAD
         configurable: { 
           thread_id: chatId || "1",
           additional_args: { chatId } 
@@ -266,13 +210,6 @@
       },
     );
     return response.messages[response.messages.length-1].content as string;
-=======
-        configurable: { thread_id: "1" },
-      }
-    );
-    console.log(response);
-    return response.messages[response.messages.length - 1].content as string;
->>>>>>> d256b081
   } catch (error) {
     console.error("OpenAI Error:", error);
     return "Sorry, I am unable to process your request at the moment.";
@@ -297,14 +234,9 @@
     );
     const brianaiAnswer = response.data.result.answer;
     const openaiAnswer = await queryOpenAI({
-<<<<<<< HEAD
       brianaiResponse: brianaiAnswer, 
       userQuery: prompt,
       chatId
-=======
-      brianaiResponse: brianaiAnswer,
-      userQuery: prompt,
->>>>>>> d256b081
     });
     return openaiAnswer;
   } catch (error) {
@@ -315,7 +247,6 @@
 
 export async function POST(request: Request) {
   try {
-<<<<<<< HEAD
     const { prompt, address, messages, chatId } = await request.json();
     const userId = address || "0x0";
     await getOrCreateUser(userId);
@@ -333,44 +264,16 @@
           acc.push({
             role: "user",
             content: curr.content
-=======
-    const { prompt, address, messages } = await request.json();
-
-    // Filter out duplicate messages and only keep user messages
-    const uniqueMessages = messages
-      .filter((msg: any) => msg.sender === "user")
-      .reduce((acc: any[], curr: any) => {
-        // Only add if message content isn't already present
-        if (!acc.some((msg) => msg.content === curr.content)) {
-          acc.push({
-            sender: "user",
-            content: curr.content,
->>>>>>> d256b081
           });
         }
         return acc;
       }, []);
 
-<<<<<<< HEAD
     await storeMessage({
       content: uniqueMessages,
       chatId: currentChatId,
       userId,
     });
-=======
-    const payload = {
-      prompt,
-      address: address || "0x0",
-      chainId: "4012",
-      messages: uniqueMessages,
-    };
-
-    console.log("Request payload:", JSON.stringify(payload, null, 2));
-
-    const response = await queryBrianAI(payload.prompt);
-
-    console.log("API Response:", response);
->>>>>>> d256b081
 
     const response = await queryBrianAI(prompt, currentChatId);
     if (response) {
@@ -391,7 +294,6 @@
       throw new Error("Unexpected API response format");
     }
   } catch (error: any) {
-<<<<<<< HEAD
     console.error('Error:', error);
     if (error.code === 'P2003') {
       return NextResponse.json(
@@ -402,20 +304,6 @@
     return NextResponse.json(
       { error: 'Unable to process request', details: error.message }, 
       { status: 500 }
-=======
-    console.error("Detailed error:", {
-      message: error.message,
-      response: error.response?.data,
-      status: error.response?.status,
-    });
-
-    return NextResponse.json(
-      {
-        error: "Unable to get response from Brian's API",
-        details: error.response?.data || error.message,
-      },
-      { status: error.response?.status || 500 }
->>>>>>> d256b081
     );
   }
 }