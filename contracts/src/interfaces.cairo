--- conflicted
+++ resolved
@@ -1,10 +1,6 @@
 pub mod IDefiVault;
 pub mod IStarkIdentity;
-<<<<<<< HEAD
-pub mod timelock;
-=======
 pub mod timelock;
 pub mod INFTDutchAuction;
 pub mod IERC721;
 pub mod IConstantProductAmm;
->>>>>>> bd29d542
